package batcher

import (
	"fmt"
	"math"

	"github.com/ethereum-optimism/optimism/op-batcher/metrics"
	"github.com/ethereum-optimism/optimism/op-node/rollup"
	"github.com/ethereum-optimism/optimism/op-node/rollup/derive"
	"github.com/ethereum-optimism/optimism/op-service/eth"
	"github.com/ethereum/go-ethereum/core/types"
	"github.com/ethereum/go-ethereum/log"
)

// channel is a lightweight wrapper around a ChannelBuilder which keeps track of pending
// and confirmed transactions for a single channel.
type channel struct {
	log  log.Logger
	metr metrics.Metricer
	cfg  ChannelConfig

	// pending channel builder
<<<<<<< HEAD
	channelBuilder *channelBuilder
	// Set of unconfirmed txID -> tx data. For tx resubmission
	pendingTransactions map[string]txData
=======
	channelBuilder *ChannelBuilder
	// Set of unconfirmed txID -> frame data. For tx resubmission
	pendingTransactions map[txID]txData
>>>>>>> 005be54b
	// Set of confirmed txID -> inclusion block. For determining if the channel is timed out
	confirmedTransactions map[string]eth.BlockID

	// True if confirmed TX list is updated. Set to false after updated min/max inclusion blocks.
	confirmedTxUpdated bool
	// Inclusion block number of first confirmed TX
	minInclusionBlock uint64
	// Inclusion block number of last confirmed TX
	maxInclusionBlock uint64
}

func newChannel(log log.Logger, metr metrics.Metricer, cfg ChannelConfig, rollupCfg *rollup.Config) (*channel, error) {
	cb, err := NewChannelBuilder(cfg, *rollupCfg)
	if err != nil {
		return nil, fmt.Errorf("creating new channel: %w", err)
	}
	return &channel{
		log:                   log,
		metr:                  metr,
		cfg:                   cfg,
		channelBuilder:        cb,
		pendingTransactions:   make(map[string]txData),
		confirmedTransactions: make(map[string]eth.BlockID),
	}, nil
}

// TxFailed records a transaction as failed. It will attempt to resubmit the data
// in the failed transaction.
func (s *channel) TxFailed(id string) {
	if data, ok := s.pendingTransactions[id]; ok {
		s.log.Trace("marked transaction as failed", "id", id)
		// Note: when the batcher is changed to send multiple frames per tx,
		// this needs to be changed to iterate over all frames of the tx data
		// and re-queue them.
		s.channelBuilder.PushFrame(data.Frames()...)
		delete(s.pendingTransactions, id)
	} else {
		s.log.Warn("unknown transaction marked as failed", "id", id)
	}

	s.metr.RecordBatchTxFailed()
}

// TxConfirmed marks a transaction as confirmed on L1. Unfortunately even if all frames in
// a channel have been marked as confirmed on L1 the channel may be invalid & need to be
// resubmitted.
// This function may reset the pending channel if the pending channel has timed out.
func (s *channel) TxConfirmed(id string, inclusionBlock eth.BlockID) (bool, []*types.Block) {
	s.metr.RecordBatchTxSubmitted()
	s.log.Debug("marked transaction as confirmed", "id", id, "block", inclusionBlock)
	if _, ok := s.pendingTransactions[id]; !ok {
		s.log.Warn("unknown transaction marked as confirmed", "id", id, "block", inclusionBlock)
		// TODO: This can occur if we clear the channel while there are still pending transactions
		// We need to keep track of stale transactions instead
		return false, nil
	}
	delete(s.pendingTransactions, id)
	s.confirmedTransactions[id] = inclusionBlock
	s.confirmedTxUpdated = true
	s.channelBuilder.FramePublished(inclusionBlock.Number)

	// If this channel timed out, put the pending blocks back into the local saved blocks
	// and then reset this state so it can try to build a new channel.
	if s.isTimedOut() {
		s.metr.RecordChannelTimedOut(s.ID())
		s.log.Warn("Channel timed out", "id", s.ID(), "min_inclusion_block", s.minInclusionBlock, "max_inclusion_block", s.maxInclusionBlock)
		return true, s.channelBuilder.Blocks()
	}
	// If we are done with this channel, record that.
	if s.isFullySubmitted() {
		s.metr.RecordChannelFullySubmitted(s.ID())
		s.log.Info("Channel is fully submitted", "id", s.ID(), "min_inclusion_block", s.minInclusionBlock, "max_inclusion_block", s.maxInclusionBlock)
		return true, nil
	}

	return false, nil
}

// updateInclusionBlocks finds the first & last confirmed tx and saves its inclusion numbers
func (s *channel) updateInclusionBlocks() {
	if len(s.confirmedTransactions) == 0 || !s.confirmedTxUpdated {
		return
	}
	// If there are confirmed transactions, find the first + last confirmed block numbers
	min := uint64(math.MaxUint64)
	max := uint64(0)
	for _, inclusionBlock := range s.confirmedTransactions {
		if inclusionBlock.Number < min {
			min = inclusionBlock.Number
		}
		if inclusionBlock.Number > max {
			max = inclusionBlock.Number
		}
	}
	s.minInclusionBlock = min
	s.maxInclusionBlock = max
	s.confirmedTxUpdated = false
}

// pendingChannelIsTimedOut returns true if submitted channel has timed out.
// A channel has timed out if the difference in L1 Inclusion blocks between
// the first & last included block is greater than or equal to the channel timeout.
func (s *channel) isTimedOut() bool {
	// Update min/max inclusion blocks for timeout check
	s.updateInclusionBlocks()
	return s.maxInclusionBlock-s.minInclusionBlock >= s.cfg.ChannelTimeout
}

// pendingChannelIsFullySubmitted returns true if the channel has been fully submitted.
func (s *channel) isFullySubmitted() bool {
	// Update min/max inclusion blocks for timeout check
	s.updateInclusionBlocks()
	return s.IsFull() && len(s.pendingTransactions)+s.PendingFrames() == 0
}

func (s *channel) NoneSubmitted() bool {
	return len(s.confirmedTransactions) == 0 && len(s.pendingTransactions) == 0
}

func (s *channel) ID() derive.ChannelID {
	return s.channelBuilder.ID()
}

// NextTxData returns the next tx data packet.
// If cfg.MultiFrameTxs is false, it returns txData with a single frame.
// If cfg.MultiFrameTxs is true, it will read frames from its channel builder
// until it either doesn't have more frames or the target number of frames is reached.
func (s *channel) NextTxData() txData {
	nf := s.cfg.MaxFramesPerTx()
	txdata := txData{frames: make([]frameData, 0, nf)}
	for i := 0; i < nf && s.channelBuilder.HasFrame(); i++ {
		frame := s.channelBuilder.NextFrame()
		txdata.frames = append(txdata.frames, frame)
	}

	id := txdata.ID().String()
	s.log.Debug("returning next tx data", "id", id, "num_frames", len(txdata.frames))
	s.pendingTransactions[id] = txdata

	return txdata
}

func (s *channel) HasTxData() bool {
	if s.IsFull() || !s.cfg.MultiFrameTxs {
		return s.channelBuilder.HasFrame()
	}
	// collect enough frames if channel is not full yet
	return s.channelBuilder.PendingFrames() >= int(s.cfg.MaxFramesPerTx())
}

func (s *channel) IsFull() bool {
	return s.channelBuilder.IsFull()
}

func (s *channel) FullErr() error {
	return s.channelBuilder.FullErr()
}

func (s *channel) RegisterL1Block(l1BlockNum uint64) {
	s.channelBuilder.RegisterL1Block(l1BlockNum)
}

func (s *channel) AddBlock(block *types.Block) (*derive.L1BlockInfo, error) {
	return s.channelBuilder.AddBlock(block)
}

func (s *channel) InputBytes() int {
	return s.channelBuilder.InputBytes()
}

func (s *channel) ReadyBytes() int {
	return s.channelBuilder.ReadyBytes()
}

func (s *channel) OutputBytes() int {
	return s.channelBuilder.OutputBytes()
}

func (s *channel) TotalFrames() int {
	return s.channelBuilder.TotalFrames()
}

func (s *channel) PendingFrames() int {
	return s.channelBuilder.PendingFrames()
}

func (s *channel) OutputFrames() error {
	return s.channelBuilder.OutputFrames()
}

func (s *channel) Close() {
	s.channelBuilder.Close()
}<|MERGE_RESOLUTION|>--- conflicted
+++ resolved
@@ -20,15 +20,9 @@
 	cfg  ChannelConfig
 
 	// pending channel builder
-<<<<<<< HEAD
-	channelBuilder *channelBuilder
+	channelBuilder *ChannelBuilder
 	// Set of unconfirmed txID -> tx data. For tx resubmission
 	pendingTransactions map[string]txData
-=======
-	channelBuilder *ChannelBuilder
-	// Set of unconfirmed txID -> frame data. For tx resubmission
-	pendingTransactions map[txID]txData
->>>>>>> 005be54b
 	// Set of confirmed txID -> inclusion block. For determining if the channel is timed out
 	confirmedTransactions map[string]eth.BlockID
 
