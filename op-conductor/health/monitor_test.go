package health

import (
	"context"
	"testing"
	"time"

	"github.com/ethereum/go-ethereum/log"
	"github.com/stretchr/testify/suite"

	"github.com/ethereum-optimism/optimism/op-node/p2p"
	p2pMocks "github.com/ethereum-optimism/optimism/op-node/p2p/mocks"
	"github.com/ethereum-optimism/optimism/op-node/rollup"
	"github.com/ethereum-optimism/optimism/op-service/eth"
	"github.com/ethereum-optimism/optimism/op-service/testlog"
	"github.com/ethereum-optimism/optimism/op-service/testutils"
)

const (
	unhealthyPeerCount = 0
	minPeerCount       = 1
	healthyPeerCount   = 2
	blockTime          = 2
)

type HealthMonitorTestSuite struct {
	suite.Suite

	log          log.Logger
	interval     uint64
	minPeerCount uint64
	rollupCfg    *rollup.Config
}

func (s *HealthMonitorTestSuite) SetupSuite() {
<<<<<<< HEAD
	s.log = testlog.Logger(s.T(), log.LevelInfo)
	s.rc = &testutils.MockRollupClient{}
	s.pc = &p2pMocks.API{}
=======
	s.log = testlog.Logger(s.T(), log.LvlDebug)
>>>>>>> 14b7243b
	s.interval = 1
	s.minPeerCount = minPeerCount
	s.rollupCfg = &rollup.Config{
		BlockTime: blockTime,
	}
}

func (s *HealthMonitorTestSuite) SetupMonitor(
	now, unsafeInterval, safeInterval uint64,
	mockRollupClient *testutils.MockRollupClient,
	mockP2P *p2pMocks.API,
) *SequencerHealthMonitor {
	tp := &timeProvider{now: now}
	if mockP2P == nil {
		mockP2P = &p2pMocks.API{}
		ps1 := &p2p.PeerStats{
			Connected: healthyPeerCount,
		}
		mockP2P.EXPECT().PeerStats(context.Background()).Return(ps1, nil)
	}
	monitor := &SequencerHealthMonitor{
		log:            s.log,
		done:           make(chan struct{}),
		interval:       s.interval,
		healthUpdateCh: make(chan error),
		rollupCfg:      s.rollupCfg,
		unsafeInterval: unsafeInterval,
		safeInterval:   safeInterval,
		minPeerCount:   s.minPeerCount,
		timeProviderFn: tp.Now,
		node:           mockRollupClient,
		p2p:            mockP2P,
	}
	err := monitor.Start()
	s.NoError(err)
	return monitor
}

func (s *HealthMonitorTestSuite) TestUnhealthyLowPeerCount() {
	s.T().Parallel()
	now := uint64(time.Now().Unix())

	rc := &testutils.MockRollupClient{}
	ss1 := mockSyncStatus(now-1, 1, now-3, 0)
	rc.ExpectSyncStatus(ss1, nil)
	rc.ExpectSyncStatus(ss1, nil)

	pc := &p2pMocks.API{}
	ps1 := &p2p.PeerStats{
		Connected: unhealthyPeerCount,
	}
	pc.EXPECT().PeerStats(context.Background()).Return(ps1, nil).Times(1)

	monitor := s.SetupMonitor(now, 60, 60, rc, pc)

	healthUpdateCh := monitor.Subscribe()
	healthy := <-healthUpdateCh
	s.NotNil(healthy)

	s.NoError(monitor.Stop())
}

func (s *HealthMonitorTestSuite) TestUnhealthyUnsafeHeadNotProgressing() {
	s.T().Parallel()
	now := uint64(time.Now().Unix())

	rc := &testutils.MockRollupClient{}
	ss1 := mockSyncStatus(now, 5, now-8, 1)
	for i := 0; i < 6; i++ {
		rc.ExpectSyncStatus(ss1, nil)
	}

	monitor := s.SetupMonitor(now, 60, 60, rc, nil)
	healthUpdateCh := monitor.Subscribe()

	for i := 0; i < 5; i++ {
		healthy := <-healthUpdateCh
		if i < 4 {
			s.Nil(healthy)
			s.Equal(now, monitor.lastSeenUnsafeTime)
			s.Equal(uint64(5), monitor.lastSeenUnsafeNum)
		} else {
			s.NotNil(healthy)
		}
	}

	s.NoError(monitor.Stop())
}

func (s *HealthMonitorTestSuite) TestUnhealthySafeHeadNotProgressing() {
	s.T().Parallel()
	now := uint64(time.Now().Unix())

	rc := &testutils.MockRollupClient{}
	rc.ExpectSyncStatus(mockSyncStatus(now, 1, now, 1), nil)
	rc.ExpectSyncStatus(mockSyncStatus(now, 1, now, 1), nil)
	rc.ExpectSyncStatus(mockSyncStatus(now+2, 2, now, 1), nil)
	rc.ExpectSyncStatus(mockSyncStatus(now+2, 2, now, 1), nil)
	rc.ExpectSyncStatus(mockSyncStatus(now+4, 3, now, 1), nil)
	rc.ExpectSyncStatus(mockSyncStatus(now+4, 3, now, 1), nil)

	monitor := s.SetupMonitor(now, 60, 3, rc, nil)
	healthUpdateCh := monitor.Subscribe()

	for i := 0; i < 5; i++ {
		healthy := <-healthUpdateCh
		if i < 4 {
			s.Nil(healthy)
		} else {
			s.NotNil(healthy)
		}
	}

	s.NoError(monitor.Stop())
}

func (s *HealthMonitorTestSuite) TestHealthyWithUnsafeLag() {
	s.T().Parallel()
	now := uint64(time.Now().Unix())

	rc := &testutils.MockRollupClient{}
	// although unsafe has lag of 20 seconds, it's within the configured unsafe interval
	// and it is advancing every block time, so it should be considered safe.
	rc.ExpectSyncStatus(mockSyncStatus(now-10, 1, now, 1), nil)
	rc.ExpectSyncStatus(mockSyncStatus(now-10, 1, now, 1), nil)
	rc.ExpectSyncStatus(mockSyncStatus(now-8, 2, now, 1), nil)
	rc.ExpectSyncStatus(mockSyncStatus(now-8, 2, now, 1), nil)

	monitor := s.SetupMonitor(now, 60, 60, rc, nil)
	healthUpdateCh := monitor.Subscribe()

	// confirm initial state
	s.Zero(monitor.lastSeenUnsafeNum)
	s.Zero(monitor.lastSeenUnsafeTime)

	// confirm state after first check
	healthy := <-healthUpdateCh
	s.Nil(healthy)
	lastSeenUnsafeTime := monitor.lastSeenUnsafeTime
	s.NotZero(monitor.lastSeenUnsafeTime)
	s.Equal(uint64(1), monitor.lastSeenUnsafeNum)

	healthy = <-healthUpdateCh
	s.Nil(healthy)
	s.Equal(lastSeenUnsafeTime, monitor.lastSeenUnsafeTime)
	s.Equal(uint64(1), monitor.lastSeenUnsafeNum)

	healthy = <-healthUpdateCh
	s.Nil(healthy)
	s.Equal(lastSeenUnsafeTime+2, monitor.lastSeenUnsafeTime)
	s.Equal(uint64(2), monitor.lastSeenUnsafeNum)

	s.NoError(monitor.Stop())
}

func mockSyncStatus(unsafeTime, unsafeNum, safeTime, safeNum uint64) *eth.SyncStatus {
	return &eth.SyncStatus{
		UnsafeL2: eth.L2BlockRef{
			Time:   unsafeTime,
			Number: unsafeNum,
		},
		SafeL2: eth.L2BlockRef{
			Time:   safeTime,
			Number: safeNum,
		},
	}
}

func TestHealthMonitor(t *testing.T) {
	suite.Run(t, new(HealthMonitorTestSuite))
}

type timeProvider struct {
	now uint64
}

func (tp *timeProvider) Now() uint64 {
	now := tp.now
	tp.now++
	return now
}<|MERGE_RESOLUTION|>--- conflicted
+++ resolved
@@ -33,13 +33,7 @@
 }
 
 func (s *HealthMonitorTestSuite) SetupSuite() {
-<<<<<<< HEAD
-	s.log = testlog.Logger(s.T(), log.LevelInfo)
-	s.rc = &testutils.MockRollupClient{}
-	s.pc = &p2pMocks.API{}
-=======
-	s.log = testlog.Logger(s.T(), log.LvlDebug)
->>>>>>> 14b7243b
+	s.log = testlog.Logger(s.T(), log.LevelDebug)
 	s.interval = 1
 	s.minPeerCount = minPeerCount
 	s.rollupCfg = &rollup.Config{
