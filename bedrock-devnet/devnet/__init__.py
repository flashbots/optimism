import argparse
import logging
import os
import subprocess
import json
import socket
import calendar
import datetime
import time
import shutil
import http.client
import gzip
from multiprocessing import Process, Queue
import concurrent.futures
from collections import namedtuple


import devnet.log_setup

pjoin = os.path.join

parser = argparse.ArgumentParser(description='Bedrock devnet launcher')
parser.add_argument('--monorepo-dir', help='Directory of the monorepo', default=os.getcwd())
parser.add_argument('--allocs', help='Only create the allocs and exit', type=bool, action=argparse.BooleanOptionalAction)
parser.add_argument('--test', help='Tests the deployment, must already be deployed', type=bool, action=argparse.BooleanOptionalAction)

log = logging.getLogger()

# Global environment variables
DEVNET_NO_BUILD = os.getenv('DEVNET_NO_BUILD') == "true"
DEVNET_FPAC = os.getenv('DEVNET_FPAC') == "true"
DEVNET_PLASMA = os.getenv('DEVNET_PLASMA') == "true"

class Bunch:
    def __init__(self, **kwds):
        self.__dict__.update(kwds)

class ChildProcess:
    def __init__(self, func, *args):
        self.errq = Queue()
        self.process = Process(target=self._func, args=(func, args))

    def _func(self, func, args):
        try:
            func(*args)
        except Exception as e:
            self.errq.put(str(e))

    def start(self):
        self.process.start()

    def join(self):
        self.process.join()

    def get_error(self):
        return self.errq.get() if not self.errq.empty() else None


def main():
    args = parser.parse_args()

    monorepo_dir = os.path.abspath(args.monorepo_dir)
    devnet_dir = pjoin(monorepo_dir, '.devnet')
    contracts_bedrock_dir = pjoin(monorepo_dir, 'packages', 'contracts-bedrock')
    deployment_dir = pjoin(contracts_bedrock_dir, 'deployments', 'devnetL1')
    forge_l1_dump_path = pjoin(contracts_bedrock_dir, 'state-dump-900.json')
    op_node_dir = pjoin(args.monorepo_dir, 'op-node')
    ops_bedrock_dir = pjoin(monorepo_dir, 'ops-bedrock')
    deploy_config_dir = pjoin(contracts_bedrock_dir, 'deploy-config')
    devnet_config_path = pjoin(deploy_config_dir, 'devnetL1.json')
    devnet_config_template_path = pjoin(deploy_config_dir, 'devnetL1-template.json')
    ops_chain_ops = pjoin(monorepo_dir, 'op-chain-ops')
    sdk_dir = pjoin(monorepo_dir, 'packages', 'sdk')

    paths = Bunch(
      mono_repo_dir=monorepo_dir,
      devnet_dir=devnet_dir,
      contracts_bedrock_dir=contracts_bedrock_dir,
      deployment_dir=deployment_dir,
      forge_l1_dump_path=forge_l1_dump_path,
      l1_deployments_path=pjoin(deployment_dir, '.deploy'),
      deploy_config_dir=deploy_config_dir,
      devnet_config_path=devnet_config_path,
      devnet_config_template_path=devnet_config_template_path,
      op_node_dir=op_node_dir,
      ops_bedrock_dir=ops_bedrock_dir,
      ops_chain_ops=ops_chain_ops,
      sdk_dir=sdk_dir,
      genesis_l1_path=pjoin(devnet_dir, 'genesis-l1.json'),
      genesis_l2_path=pjoin(devnet_dir, 'genesis-l2.json'),
      allocs_l1_path=pjoin(devnet_dir, 'allocs-l1.json'),
      addresses_json_path=pjoin(devnet_dir, 'addresses.json'),
      sdk_addresses_json_path=pjoin(devnet_dir, 'sdk-addresses.json'),
      rollup_config_path=pjoin(devnet_dir, 'rollup.json')
    )

    if args.test:
      log.info('Testing deployed devnet')
      devnet_test(paths)
      return

    os.makedirs(devnet_dir, exist_ok=True)

    if args.allocs:
        devnet_l1_allocs(paths)
        devnet_l2_allocs(paths)
        return

    git_commit = subprocess.run(['git', 'rev-parse', 'HEAD'], capture_output=True, text=True).stdout.strip()
    git_date = subprocess.run(['git', 'show', '-s', "--format=%ct"], capture_output=True, text=True).stdout.strip()

    # CI loads the images from workspace, and does not otherwise know the images are good as-is
    if DEVNET_NO_BUILD:
        log.info('Skipping docker images build')
    else:
        log.info(f'Building docker images for git commit {git_commit} ({git_date})')
        run_command(['docker', 'compose', 'build', '--progress', 'plain',
                     '--build-arg', f'GIT_COMMIT={git_commit}', '--build-arg', f'GIT_DATE={git_date}'],
                    cwd=paths.ops_bedrock_dir, env={
            'PWD': paths.ops_bedrock_dir,
            'DOCKER_BUILDKIT': '1', # (should be available by default in later versions, but explicitly enable it anyway)
            'COMPOSE_DOCKER_CLI_BUILD': '1'  # use the docker cache
        })

    log.info('Devnet starting')
    devnet_deploy(paths)

def init_devnet_l1_deploy_config(paths, update_timestamp=False):
    deploy_config = read_json(paths.devnet_config_template_path)
    if update_timestamp:
        deploy_config['l1GenesisBlockTimestamp'] = '{:#x}'.format(int(time.time()))
    if DEVNET_FPAC:
        deploy_config['useFaultProofs'] = True
        deploy_config['faultGameMaxClockDuration'] = 10
        deploy_config['faultGameWithdrawalDelay'] = 0
    if DEVNET_PLASMA:
        deploy_config['usePlasma'] = True
    write_json(paths.devnet_config_path, deploy_config)

def devnet_l1_allocs(paths):
    log.info('Generating L1 genesis allocs')
    init_devnet_l1_deploy_config(paths)

    fqn = 'scripts/Deploy.s.sol:Deploy'
    # Use foundry pre-funded account #1 for the deployer
    run_command([
        'forge', 'script', '--chain-id', '900', fqn, "--sig", "runWithStateDump()", "--private-key", "0xac0974bec39a17e36ba4a6b4d238ff944bacb478cbed5efcae784d7bf4f2ff80"
    ], env={}, cwd=paths.contracts_bedrock_dir)

    forge_dump = read_json(paths.forge_l1_dump_path)
    write_json(paths.allocs_l1_path, { "accounts": forge_dump })
    os.remove(paths.forge_l1_dump_path)

    shutil.copy(paths.l1_deployments_path, paths.addresses_json_path)


def devnet_l2_allocs(paths):
    log.info('Generating L2 genesis allocs, with L1 addresses: '+paths.l1_deployments_path)

    fqn = 'scripts/L2Genesis.s.sol:L2Genesis'
    # Use foundry pre-funded account #1 for the deployer
    run_command([
        'forge', 'script', '--chain-id', '901', fqn, "--sig", "runWithAllUpgrades()", "--private-key", "0xac0974bec39a17e36ba4a6b4d238ff944bacb478cbed5efcae784d7bf4f2ff80"
    ], env={
      'CONTRACT_ADDRESSES_PATH': paths.l1_deployments_path,
    }, cwd=paths.contracts_bedrock_dir)

    # For the previous forks, and the latest fork (default, thus empty prefix),
    # move the forge-dumps into place as .devnet allocs.
    for suffix in ["-delta", ""]:
        input_path = pjoin(paths.contracts_bedrock_dir, f"state-dump-901{suffix}.json")
        forge_dump = read_json(input_path)
        output_path = pjoin(paths.devnet_dir, f'allocs-l2{suffix}.json')
        write_json(output_path, { "accounts": forge_dump })
        os.remove(input_path)
        log.info("Generated L2 allocs: "+output_path)


# Bring up the devnet where the contracts are deployed to L1
def devnet_deploy(paths):
    if os.path.exists(paths.genesis_l1_path):
        log.info('L1 genesis already generated.')
    else:
        log.info('Generating L1 genesis.')
        if not os.path.exists(paths.allocs_l1_path) or DEVNET_FPAC or DEVNET_PLASMA:
            # If this is the FPAC devnet then we need to generate the allocs
            # file here always. This is because CI will run devnet-allocs
            # without DEVNET_FPAC=true which means the allocs will be wrong.
            # Re-running this step means the allocs will be correct.
            devnet_l1_allocs(paths)
        else:
            log.info('Re-using existing L1 allocs.')

        # It's odd that we want to regenerate the devnetL1.json file with
        # an updated timestamp different than the one used in the devnet_l1_allocs
        # function.  But, without it, CI flakes on this test rather consistently.
        # If someone reads this comment and understands why this is being done, please
        # update this comment to explain.
        init_devnet_l1_deploy_config(paths, update_timestamp=True)
        run_command([
            'go', 'run', 'cmd/main.go', 'genesis', 'l1',
            '--deploy-config', paths.devnet_config_path,
            '--l1-allocs', paths.allocs_l1_path,
            '--l1-deployments', paths.addresses_json_path,
            '--outfile.l1', paths.genesis_l1_path,
        ], cwd=paths.op_node_dir)

    log.info('Starting L1.')
    run_command(['docker', 'compose', 'up', '-d', 'l1'], cwd=paths.ops_bedrock_dir, env={
        'PWD': paths.ops_bedrock_dir
    })
    wait_up(8545)
    wait_for_rpc_server('127.0.0.1:8545')

    if os.path.exists(paths.genesis_l2_path):
        log.info('L2 genesis and rollup configs already generated.')
    else:
        log.info('Generating L2 genesis and rollup configs.')
        l2_allocs_path = pjoin(paths.devnet_dir, 'allocs-l2.json')
        if os.path.exists(l2_allocs_path) == False or DEVNET_FPAC == True:
            # Also regenerate if FPAC.
            # The FPAC flag may affect the L1 deployments addresses, which may affect the L2 genesis.
            devnet_l2_allocs(paths)
        else:
            log.info('Re-using existing L2 allocs.')

        run_command([
            'go', 'run', 'cmd/main.go', 'genesis', 'l2',
            '--l1-rpc', 'http://localhost:8545',
            '--deploy-config', paths.devnet_config_path,
            '--l2-allocs', l2_allocs_path,
            '--l1-deployments', paths.addresses_json_path,
            '--outfile.l2', paths.genesis_l2_path,
            '--outfile.rollup', paths.rollup_config_path
        ], cwd=paths.op_node_dir)

    rollup_config = read_json(paths.rollup_config_path)
    addresses = read_json(paths.addresses_json_path)

    # Start the L2.
    log.info('Bringing up L2.')
    run_command(['docker', 'compose', 'up', '-d', 'l2'], cwd=paths.ops_bedrock_dir, env={
        'PWD': paths.ops_bedrock_dir
    })

    # Wait for the L2 to be available.
    wait_up(9545)
    wait_for_rpc_server('127.0.0.1:9545')

    # Print out the addresses being used for easier debugging.
    l2_output_oracle = addresses['L2OutputOracleProxy']
    dispute_game_factory = addresses['DisputeGameFactoryProxy']
    batch_inbox_address = rollup_config['batch_inbox_address']
    log.info(f'Using L2OutputOracle {l2_output_oracle}')
    log.info(f'Using DisputeGameFactory {dispute_game_factory}')
    log.info(f'Using batch inbox {batch_inbox_address}')

    # Set up the base docker environment.
    docker_env = {
        'PWD': paths.ops_bedrock_dir,
        'SEQUENCER_BATCH_INBOX_ADDRESS': batch_inbox_address
    }

    # Selectively set the L2OO_ADDRESS or DGF_ADDRESS if using FPAC.
    # Must be done selectively because op-proposer throws if both are set.
    if DEVNET_FPAC:
        docker_env['DGF_ADDRESS'] = dispute_game_factory
        docker_env['DG_TYPE'] = '0'
        docker_env['PROPOSAL_INTERVAL'] = '10s'
    else:
        docker_env['L2OO_ADDRESS'] = l2_output_oracle

    if DEVNET_PLASMA:
        docker_env['PLASMA_ENABLED'] = 'true'
    else:
        docker_env['PLASMA_ENABLED'] = 'false'

    # Bring up the rest of the services.
    log.info('Bringing up `op-node`, `op-proposer` and `op-batcher`.')
    run_command(['docker', 'compose', 'up', '-d', 'op-node', 'op-proposer', 'op-batcher', 'artifact-server'], cwd=paths.ops_bedrock_dir, env=docker_env)

    # Optionally bring up op-challenger.
    if DEVNET_FPAC:
        log.info('Bringing up `op-challenger`.')
        run_command(['docker', 'compose', 'up', '-d', 'op-challenger'], cwd=paths.ops_bedrock_dir, env=docker_env)

<<<<<<< HEAD
    # Bring up the suave op-node and op-geth.
    log.info('Bringing up `suave-op-node` and `suave-op-geth`.')
    run_command(['docker', 'compose', 'up', '-d', 'suave-op-node', 'suave-geth', 'suave-op-geth'], cwd=paths.ops_bedrock_dir, env=docker_env)
=======
    # Optionally bring up OP Plasma.
    if DEVNET_PLASMA:
        log.info('Bringing up `da-server`, `sentinel`.') # TODO(10141): We don't have public sentinel images yet
        run_command(['docker', 'compose', 'up', '-d', 'da-server'], cwd=paths.ops_bedrock_dir, env=docker_env)
>>>>>>> b23d3f67

    # Fin.
    log.info('Devnet ready.')

def wait_for_rpc_server(url):
    log.info(f'Waiting for RPC server at {url}')

    headers = {'Content-type': 'application/json'}
    body = '{"id":1, "jsonrpc":"2.0", "method": "eth_chainId", "params":[]}'

    while True:
        try:
            conn = http.client.HTTPConnection(url)
            conn.request('POST', '/', body, headers)
            response = conn.getresponse()
            if response.status < 300:
                log.info(f'RPC server at {url} ready')
                return
        except Exception as e:
            log.info(f'Waiting for RPC server at {url}')
            time.sleep(1)
        finally:
            if conn:
                conn.close()


CommandPreset = namedtuple('Command', ['name', 'args', 'cwd', 'timeout'])


def devnet_test(paths):
    # Run the two commands with different signers, so the ethereum nonce management does not conflict
    # And do not use devnet system addresses, to avoid breaking fee-estimation or nonce values.
    run_commands([
        CommandPreset('erc20-test',
          ['npx', 'hardhat',  'deposit-erc20', '--network',  'devnetL1',
           '--l1-contracts-json-path', paths.addresses_json_path, '--signer-index', '14'],
          cwd=paths.sdk_dir, timeout=8*60),
        CommandPreset('eth-test',
          ['npx', 'hardhat',  'deposit-eth', '--network',  'devnetL1',
           '--l1-contracts-json-path', paths.addresses_json_path, '--signer-index', '15'],
          cwd=paths.sdk_dir, timeout=8*60)
    ], max_workers=1)


def run_commands(commands: list[CommandPreset], max_workers=2):
    with concurrent.futures.ThreadPoolExecutor(max_workers=max_workers) as executor:
        futures = [executor.submit(run_command_preset, cmd) for cmd in commands]

        for future in concurrent.futures.as_completed(futures):
            result = future.result()
            if result:
                print(result.stdout)


def run_command_preset(command: CommandPreset):
    with subprocess.Popen(command.args, cwd=command.cwd,
                          stdout=subprocess.PIPE, stderr=subprocess.PIPE, text=True) as proc:
        try:
            # Live output processing
            for line in proc.stdout:
                # Annotate and print the line with timestamp and command name
                timestamp = datetime.datetime.utcnow().strftime('%H:%M:%S.%f')
                # Annotate and print the line with the timestamp
                print(f"[{timestamp}][{command.name}] {line}", end='')

            stdout, stderr = proc.communicate(timeout=command.timeout)

            if proc.returncode != 0:
                raise RuntimeError(f"Command '{' '.join(command.args)}' failed with return code {proc.returncode}: {stderr}")

        except subprocess.TimeoutExpired:
            raise RuntimeError(f"Command '{' '.join(command.args)}' timed out!")

        except Exception as e:
            raise RuntimeError(f"Error executing '{' '.join(command.args)}': {e}")

        finally:
            # Ensure process is terminated
            proc.kill()
    return proc.returncode


def run_command(args, check=True, shell=False, cwd=None, env=None, timeout=None):
    env = env if env else {}
    return subprocess.run(
        args,
        check=check,
        shell=shell,
        env={
            **os.environ,
            **env
        },
        cwd=cwd,
        timeout=timeout
    )


def wait_up(port, retries=10, wait_secs=1):
    for i in range(0, retries):
        log.info(f'Trying 127.0.0.1:{port}')
        s = socket.socket(socket.AF_INET, socket.SOCK_STREAM)
        try:
            s.connect(('127.0.0.1', int(port)))
            s.shutdown(2)
            log.info(f'Connected 127.0.0.1:{port}')
            return True
        except Exception:
            time.sleep(wait_secs)

    raise Exception(f'Timed out waiting for port {port}.')


def write_json(path, data):
    with open(path, 'w+') as f:
        json.dump(data, f, indent='  ')


def read_json(path):
    with open(path, 'r') as f:
        return json.load(f)<|MERGE_RESOLUTION|>--- conflicted
+++ resolved
@@ -284,16 +284,14 @@
         log.info('Bringing up `op-challenger`.')
         run_command(['docker', 'compose', 'up', '-d', 'op-challenger'], cwd=paths.ops_bedrock_dir, env=docker_env)
 
-<<<<<<< HEAD
-    # Bring up the suave op-node and op-geth.
-    log.info('Bringing up `suave-op-node` and `suave-op-geth`.')
-    run_command(['docker', 'compose', 'up', '-d', 'suave-op-node', 'suave-geth', 'suave-op-geth'], cwd=paths.ops_bedrock_dir, env=docker_env)
-=======
     # Optionally bring up OP Plasma.
     if DEVNET_PLASMA:
         log.info('Bringing up `da-server`, `sentinel`.') # TODO(10141): We don't have public sentinel images yet
         run_command(['docker', 'compose', 'up', '-d', 'da-server'], cwd=paths.ops_bedrock_dir, env=docker_env)
->>>>>>> b23d3f67
+
+    # Bring up the suave op-node and op-geth.
+    log.info('Bringing up `suave`.')
+    run_command(['docker', 'compose', 'up', '-d', 'suave-op-node', 'suave-geth', 'suave-op-geth'], cwd=paths.ops_bedrock_dir, env=docker_env)
 
     # Fin.
     log.info('Devnet ready.')
